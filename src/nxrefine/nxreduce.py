import logging, logging.handlers
import os
import errno
import platform
import subprocess
import sys
import timeit
import datetime
import numpy as np
from h5py import is_hdf5

### DEBUGGING ####
import ipdb

from nexusformat.nexus import *

from nexpy.gui.pyqt import QtCore
from nexpy.gui.utils import timestamp

import nxrefine.nxdatabase as nxdb
from .nxrefine import NXRefine
from .nxlock import Lock
from .nxserver import NXServer
from . import blobcorrector, __version__
from .connectedpixels import blob_moments
from .labelimage import labelimage, flip1
<<<<<<< HEAD
from .lock import Lock, LockException
=======
>>>>>>> 46ee15da


class NXReduce(QtCore.QObject):

    def __init__(self, entry='f1', directory=None, parent=None, entries=None,
                 data='data/data', extension='.h5', path='/entry/data/data',
                 threshold=None, first=None, last=None, radius=200, width=3,
                 Qh=None, Qk=None, Ql=None,
                 link=False, maxcount=False, find=False, copy=False, mask3D=False,
                 refine=False, lattice=False, transform=False, combine=True,
                 overwrite=False, gui=False):

        super(NXReduce, self).__init__()

        if isinstance(entry, NXentry):
            self.entry_name = entry.nxname
            self.wrapper_file = entry.nxfilename
            self.sample = os.path.basename(
                            os.path.dirname(
                              os.path.dirname(self.wrapper_file)))
            self.label = os.path.basename(os.path.dirname(self.wrapper_file))
            base_name = os.path.basename(os.path.splitext(self.wrapper_file)[0])
            self.scan = base_name.replace(self.sample+'_', '')
            self.directory = os.path.realpath(
                               os.path.join(
                                 os.path.dirname(self.wrapper_file), self.scan))
            self.root_directory = os.path.realpath(
                                    os.path.dirname(
                                      os.path.dirname(
                                        os.path.dirname(self.directory))))
        elif directory is None:
            raise NeXusError('Directory not specified')
        else:
            self.directory = os.path.realpath(directory.rstrip('/'))
            self.root_directory = os.path.dirname(
                                      os.path.dirname(
                                        os.path.dirname(self.directory)))
            self.sample = os.path.basename(
                            os.path.dirname(
                              os.path.dirname(self.directory)))
            self.label = os.path.basename(os.path.dirname(self.directory))
            self.scan = os.path.basename(self.directory)
            self.wrapper_file = os.path.join(self.root_directory,
                                             self.sample, self.label,
                                             '%s_%s.nxs' %
                                             (self.sample, self.scan))
<<<<<<< HEAD
            self._entry = entry

        self.base_directory = os.path.dirname(self.wrapper_file)
        self.task_directory = os.path.join(self.root_directory, 'tasks')
        self.mask_file = os.path.join(self.base_directory,
                                      self.sample+'_mask.nxs')
        self.log_file = os.path.join(self.task_directory, 'nxlogger.log')
        self.transform_file = os.path.join(self.directory,
                                           self._entry+'_transform.nxs')
        self.settings_file = os.path.join(self.directory,
                                           self._entry+'_transform.pars')
=======
            self.entry_name = entry
        self.base_directory = os.path.dirname(self.wrapper_file)
        self.task_directory = os.path.join(self.root_directory, 'tasks')
        self.parent_file = os.path.join(self.base_directory, 
                                        self.sample+'_parent.nxs')
        self.mask_file = os.path.join(self.directory, 
                                      self.entry_name+'_mask.nxs')
        self.log_file = os.path.join(self.task_directory, 'nxlogger.log')
        self.transform_file = os.path.join(self.directory, 
                                           self.entry_name+'_transform.nxs')
        self.masked_transform_file = os.path.join(self.directory, 
                                        self.entry_name+'_masked_transform.nxs')
        self.settings_file = os.path.join(self.directory, 
                                           self.entry_name+'_transform.pars')
>>>>>>> 46ee15da
        self.combine_file = os.path.join(self.directory, 'transform.nxs')

        self._root = None
        self._data = data
        self._field = None
        self._mask = None
        self._parent = parent
        self._entries = entries

        if extension.startswith('.'):
            self.extension = extension
        else:
            self.extension = '.' + extension
        self.path = path

        self._threshold = threshold
        self._maximum = None
        self.summed_data = None
        self._first = first
        self._last = last
        self.radius = radius
        self.width = width
        self.Qh = Qh
        self.Qk = Qk
        self.Ql = Ql

        self.link = link
        self.maxcount = maxcount
        self.find = find
        self.copy = copy
        self.refine = refine
        self.lattice = lattice
        self.transform = transform
        self.combine = combine
        self.mask3D = mask3D
        self.overwrite = overwrite
        self.gui = gui

        self._stopped = False

        self.init_logs()
        db_file = os.path.join(self.root_directory, 'NXdatabase.db')
        nxdb.init('sqlite:///' + db_file)
        try:
            self.server = NXServer(self.root_directory)
        except Exception as error:
            self.server = None

    start = QtCore.Signal(object)
    update = QtCore.Signal(object)
    result = QtCore.Signal(object)
    stop = QtCore.Signal()

    def init_logs(self):
<<<<<<< HEAD
        self.logger = logging.getLogger("%s_%s['%s']"
                                        % (self.sample, self.scan, self._entry))
=======
        self.logger = logging.getLogger("%s_%s['%s']" 
                                        % (self.sample, self.scan, self.entry_name))
>>>>>>> 46ee15da
        self.logger.setLevel(logging.DEBUG)
        formatter = logging.Formatter(
                        '%(asctime)s %(name)-12s: %(message)s',
                        datefmt='%Y-%m-%d %H:%M:%S')
        for handler in self.logger.handlers:
            self.logger.removeHandler(handler)
        if os.path.exists(self.task_directory):
            if os.path.exists(os.path.join(self.task_directory, 'nxlogger.pid')):
                socketHandler = logging.handlers.SocketHandler('localhost',
                                    logging.handlers.DEFAULT_TCP_LOGGING_PORT)
                self.logger.addHandler(socketHandler)
            else:
                fileHandler = logging.FileHandler(self.log_file)
                fileHandler.setFormatter(formatter)
                self.logger.addHandler(fileHandler)
        if not self.gui:
            streamHandler = logging.StreamHandler()
            self.logger.addHandler(streamHandler)

    @property
    def root(self):
        if self._root is None:
            with Lock(self.wrapper_file):
                self._root = nxload(self.wrapper_file, 'r+')
        return self._root

    @property
    def entry(self):
        return self.root[self.entry_name]

    @property
    def entries(self):
        if self._entries:
            return self._entries
        else:
            return [entry for entry in self.root.entries if entry != 'entry']

    @property
    def first_entry(self):
        return self.entry_name == self.entries[0]

    @property
    def data(self):
        return self.entry['data']

    @property
    def field(self):
        if self._field is None:
            self._field = nxload(self.data_file, 'r')[self.path]
        return self._field

    @property
    def data_file(self):
        return self.entry[self._data].nxfilename

    def data_exists(self):
        return is_hdf5(self.data_file)

    @property
    def mask(self):
        if self._mask is None:
            try:
                self._mask = self.entry['instrument/detector/pixel_mask'].nxvalue
            except Exception as error:
                pass
        return self._mask

    @property
    def parent(self):
<<<<<<< HEAD
        if (self._parent is None and
            os.path.exists(os.path.join(self.base_directory,
                                        self.sample+'_parent.nxs'))):
            _parent = os.path.join(self.base_directory,
                                   self.sample+'_parent.nxs')
            if os.path.realpath(_parent) != self.wrapper_file:
                self._parent = _parent
=======
        if self._parent is None:
            if not self.is_parent() and os.path.exists(self.parent_file):
                self._parent = os.path.realpath(self.parent_file)
>>>>>>> 46ee15da
        return self._parent

    def is_parent(self):
        if (os.path.exists(self.parent_file) and 
            os.path.realpath(self.parent_file) == self.wrapper_file):
            return True
        else:
            return False

    def make_parent(self):
        if self.is_parent():
            self.logger.info("'%s' already set as parent" % self.wrapper_file)
            return
        elif os.path.exists(self.parent_file):
            if self.overwrite:
                os.remove(self.parent_file)
            else:
<<<<<<< HEAD
                raise NeXusError("'%s' already set as parent"
                                 % os.path.realpath(_parent))
        os.symlink(self.wrapper_file, _parent)
=======
                raise NeXusError("'%s' already set as parent" 
                                 % os.path.realpath(self.parent_file))
        os.symlink(os.path.basename(self.wrapper_file), self.parent_file)
>>>>>>> 46ee15da
        self._parent = None
        self.logger.info("'%s' set as parent" % os.path.realpath(self.parent_file))

    @property
    def first(self):
        _first = self._first
        if _first is None:
            if 'peaks' in self.entry and 'first' in self.entry['peaks'].attrs:
                _first = np.int32(self.entry['peaks'].attrs['first'])
            elif 'first' in self.entry['data'].attrs:
                _first = np.int32(self.entry['data'].attrs['first'])
            elif self.parent:
                with Lock(self.parent):
                    root = nxload(self.parent)
<<<<<<< HEAD
                    if ('peaks' in root[self._entry] and
                        'first' in root[self._entry]['peaks'].attrs):
                        _first = np.int32(root[self._entry]['peaks'].attrs['first'])
                    elif 'first' in root[self._entry]['data'].attrs:
                        _first = np.int32(root[self._entry]['data'].attrs['first'])
=======
                    if ('peaks' in root[self.entry_name] and 
                        'first' in root[self.entry_name]['peaks'].attrs):
                        _first = np.int32(root[self.entry_name]['peaks'].attrs['first'])
                    elif 'first' in root[self.entry_name]['data'].attrs:
                        _first = np.int32(root[self.entry_name]['data'].attrs['first'])
>>>>>>> 46ee15da
        try:
            self._first = np.int(_first)
        except Exception as error:
            self._first = None
        return self._first

    @first.setter
    def first(self, value):
        try:
            self._first = np.int(value)
        except ValueError:
            pass

    @property
    def last(self):
        _last = self._last
        if _last is None:
            if 'peaks' in self.entry and 'last' in self.entry['peaks'].attrs:
                _last = np.int32(self.entry['peaks'].attrs['last'])
            elif 'last' in self.entry['data'].attrs:
                _last = np.int32(self.entry['data'].attrs['last'])
            elif self.parent:
                with Lock(self.parent):
                    root = nxload(self.parent)
                    if ('peaks' in root[self.entry_name] and
                        'last' in root[self.entry_name]['peaks'].attrs):
                        _last = np.int32(root[self.entry_name]['peaks'].attrs['last'])
                    elif 'last' in root[self.entry_name]['data'].attrs:
                        _last = np.int32(root[self.entry_name]['data'].attrs['last'])
        try:
            self._last = np.int(_last)
        except Exception as error:
            self._last = None
        return self._last

    @last.setter
    def last(self, value):
        try:
            self._last = np.int(value)
        except ValueError:
            pass

    @property
    def threshold(self):
        _threshold = self._threshold
        if _threshold is None:
            if 'peaks' in self.entry and 'threshold' in self.entry['peaks'].attrs:
                _threshold = np.int32(self.entry['peaks'].attrs['threshold'])
            elif self.parent:
                with Lock(self.parent):
                    root = nxload(self.parent)
                    if ('peaks' in root[self.entry_name] and
                        'threshold' in root[self.entry_name]['peaks'].attrs):
                        _threshold = np.int32(root[self.entry_name]['peaks'].attrs['threshold'])
        if _threshold is None:
            if self.maximum is not None:
                _threshold = self.maximum / 10
        try:
            self._threshold = np.float(_threshold)
        except:
            self._threshold = None
        return self._threshold

    @threshold.setter
    def threshold(value):
        self._threshold = value

    @property
    def maximum(self):
        if self._maximum is None:
            if 'maximum' in self.entry['data'].attrs:
                self._maximum = self.entry['data'].attrs['maximum']
        return self._maximum

    def complete(self, program):
        if program == 'nxcombine':
            return program in self.root['entry']
        else:
            return program in self.entry

    """ Check that all entries for this temperature (ie in self.root) are done """
    def all_complete(self, program):
        complete = True
        for entry in self.entries:
            if program not in self.root[entry]:
                complete = False
        return complete

    def not_complete(self, program):
        return program not in self.entry or self.overwrite

    def start_progress(self, start, stop):
        if self.gui:
            self._step = (stop - start) / 100
            self._value = int(start)
            self.start.emit((0, 100))
        else:
            print('Frame', end='')
        self.stopped = False
        return timeit.default_timer()

    def update_progress(self, i):
        if self.gui:
            _value = int(i/self._step)
            if  _value > self._value:
                self.update.emit(_value)
                self._value = _value
        else:
            print('\rFrame %d' % i, end='')

    def stop_progress(self):
        if not self.gui:
            print('')
        self.stopped = True
        return timeit.default_timer()

    @property
    def stopped(self):
        return self._stopped

    @stopped.setter
    def stopped(self, value):
        self._stopped = value

    def record(self, program, **kwds):
        """ Record that a task has finished. Update NeXus file and database """
        parameters = '\n'.join(
            [('%s: %s' % (k, v)).replace('_', ' ').capitalize()
             for (k,v) in kwds.items()])
        note = NXnote(program, ('Current machine: %s\n' % platform.node() +
                                'Current directory: %s\n' % self.directory +
                                parameters))
        if program in self.entry:
            del self.entry[program]
        self.entry[program] = NXprocess(program='%s' % program,
                                sequence_index=len(self.entry.NXprocess)+1,
                                version='nxrefine v'+__version__,
                                note=note)
        nxdb.end_task(self.wrapper_file, program, self._entry)
        # check if all 3 entries are done - update File
        # if self.all_complete(program):
        #     nxdb.start_task(self.wrapper_file, program, 'done')

    def record_start(self, program):
        """ Record that a task has started. Update database """
        nxdb.start_task(self.wrapper_file, program, self._entry)

    def nxlink(self):
        if self.not_complete('nxlink') and self.link:
            if not self.data_exists():
                self.logger.info('Data file not available')
                return
            self.record_start('nxlink')
            with Lock(self.wrapper_file):
                self.link_data()
                logs = self.read_logs()
                if logs:
                    if 'logs' in self.entry['instrument']:
                        del self.entry['instrument']['logs']
                    self.entry['instrument']['logs'] = logs
                    self.transfer_logs()
                    self.record('nxlink', logs='Transferred')
                    self.logger.info('Entry linked to raw data')
                else:
                    self.record('nxlink')
        elif self.link:
            self.logger.info('Data already linked')

    def link_data(self):
        if self.field:
            shape = self.field.shape
            if 'data' not in self.entry:
                self.entry['data'] = NXdata()
                self.entry['data/x_pixel'] = np.arange(shape[2], dtype=np.int32)
                self.entry['data/y_pixel'] = np.arange(shape[1], dtype=np.int32)
                self.entry['data/frame_number'] = np.arange(shape[0], dtype=np.int32)
                data_file = os.path.relpath(self.data_file, os.path.dirname(self.wrapper_file))
                self.entry['data/data'] = NXlink(self.path, data_file)
                self.entry['data'].nxsignal = self.entry['data/data']
                self.logger.info('Data group created and linked to external data')
            else:
                if self.entry['data/frame_number'].shape != shape[0]:
                    del self.entry['data/frame_number']
                    self.entry['data/frame_number'] = np.arange(shape[0], dtype=np.int32)
                    self.logger.info('Fixed frame number axis')
            self.entry['data'].nxaxes = [self.entry['data/frame_number'],
                                         self.entry['data/y_pixel'],
                                         self.entry['data/x_pixel']]
        else:
            self.logger.info('No raw data loaded')

    def read_logs(self):
        head_file = os.path.join(self.directory, self.entry_name+'_head.txt')
        meta_file = os.path.join(self.directory, self.entry_name+'_meta.txt')
        if os.path.exists(head_file) or os.path.exists(meta_file):
            logs = NXcollection()
        else:
            self.logger.info('No metadata files found')
            return None
        if os.path.exists(head_file):
            with open(head_file) as f:
                lines = f.readlines()
            for line in lines:
                key, value = line.split(', ')
                value = value.strip('\n')
                try:
                   value = np.float(value)
                except:
                    pass
                logs[key] = value
        if os.path.exists(meta_file):
            meta_input = np.genfromtxt(meta_file, delimiter=',', names=True)
            for i, key in enumerate(meta_input.dtype.names):
                logs[key] = [array[i] for array in meta_input]
        return logs

    def transfer_logs(self):
        logs = self.entry['instrument/logs']
        frames = self.entry['data/frame_number'].size
        if 'MCS1' in logs:
            if 'monitor1' in self.entry:
                del self.entry['monitor1']
            data = logs['MCS1'][:frames]
            self.entry['monitor1'] = NXmonitor(NXfield(data, name='MCS1'),
                                               NXfield(np.arange(frames,
                                                                 dtype=np.int32),
                                                       name='frame_number'))
        if 'MCS2' in logs:
            if 'monitor2' in self.entry:
                del self.entry['monitor2']
            data = logs['MCS2'][:frames]
            self.entry['monitor2'] = NXmonitor(NXfield(data, name='MCS2'),
                                               NXfield(np.arange(frames,
                                                                 dtype=np.int32),
                                                       name='frame_number'))
        if 'source' not in self.entry['instrument']:
            self.entry['instrument/source'] = NXsource()
        self.entry['instrument/source/name'] = 'Advanced Photon Source'
        self.entry['instrument/source/type'] = 'Synchrotron X-ray Source'
        self.entry['instrument/source/probe'] = 'x-ray'
        if 'Storage_Ring_Current' in logs:
            self.entry['instrument/source/current'] = logs['Storage_Ring_Current']
        if 'UndulatorA_gap' in logs:
            self.entry['instrument/source/undulator_gap'] = logs['UndulatorA_gap']
        if 'Calculated_filter_transmission' in logs:
            if 'attenuator' not in self.entry['instrument']:
                self.entry['instrument/attenuator'] = NXattenuator()
            self.entry['instrument/attenuator/attenuator_transmission'] = logs['Calculated_filter_transmission']

    def nxmax(self):
        if self.not_complete('nxmax') and self.maxcount:
            if not self.data_exists():
                self.logger.info('Data file not available')
                return
            self.record_start('nxmax')
            with Lock(self.data_file):
                maximum = self.find_maximum()
            if self.gui:
                if maximum:
                    self.result.emit(maximum)
                self.stop.emit()
            else:
                with Lock(self.wrapper_file):
                    self.write_maximum(maximum)
        elif self.maxcount:
            self.logger.info('Maximum counts already found')

    def find_maximum(self):
        self.logger.info('Finding maximum counts')
        maximum = 0.0
        nframes = self.field.shape[0]
        chunk_size = self.field.chunks[0]
        if chunk_size < 20:
            chunk_size = 50
        data = self.field.nxfile[self.path]
        if self.first == None:
            self.first = 0
        if self.last == None:
            self.last = self.field.shape[0]
        tic = self.start_progress(self.first, self.last)
        for i in range(self.first, self.last, chunk_size):
            if self.stopped:
                return None
            self.update_progress(i)
            try:
                v = data[i:i+chunk_size,:,:]
            except IndexError as error:
                pass
            if i == self.first:
                vsum = v.sum(0)
            else:
                vsum += v.sum(0)
            if self.mask is not None:
                v = np.ma.masked_array(v)
                v.mask = self.mask
            if maximum < v.max():
                maximum = v.max()
            del v
        if self.mask is not None:
            vsum = np.ma.masked_array(vsum)
            vsum.mask = self.mask
        self.summed_data = NXfield(vsum, name='summed_data')
        toc = self.stop_progress()
        self.logger.info('Maximum counts: %s (%g seconds)' % (maximum, toc-tic))
        return maximum

    def write_maximum(self, maximum):
        self.entry['data'].attrs['maximum'] = maximum
        self.entry['data'].attrs['first'] = self.first
        self.entry['data'].attrs['last'] = self.last
        if 'summed_data' in self.entry:
            del self.entry['summed_data']
        self.entry['summed_data'] = NXdata(self.summed_data,
                                           self.entry['data'].nxaxes[-2:])
<<<<<<< HEAD
        self.record('nxmax', maximum=maximum,
=======
        try:
            from pyFAI.azimuthalIntegrator import AzimuthalIntegrator
            parameters = self.entry['instrument/calibration/refinement/parameters']
            cake = AzimuthalIntegrator(dist=parameters['Distance'].nxvalue,
                                       poni1=parameters['Poni1'].nxvalue,
                                       poni2=parameters['Poni2'].nxvalue,
                                       rot1=parameters['Rot1'].nxvalue,
                                       rot2=parameters['Rot2'].nxvalue,
                                       rot3=parameters['Rot3'].nxvalue,
                                       pixel1=parameters['PixelSize1'].nxvalue,
                                       pixel2=parameters['PixelSize2'].nxvalue,
                                       wavelength = parameters['Wavelength'].nxvalue)
            counts = self.entry['summed_data/summed_data'].nxvalue
            polar_angle, intensity = cake.integrate1d(counts, 2048, 
                                                      unit='2th_deg',
                                                      mask=self.mask,
                                                      correctSolidAngle=True)
            if 'radial_sum' in self.entry:
                del self.entry['radial_sum']
            self.entry['radial_sum'] = NXdata(
                NXfield(intensity, name='radial_sum'), 
                NXfield(polar_angle, name='polar_angle'))
        except Exception as error:
            self.logger.info('Unable to create radial sum')
        self.record('nxmax', maximum=maximum, 
>>>>>>> 46ee15da
                    first_frame=self.first, last_frame=self.last)

    def nxfind(self):
        if self.not_complete('nxfind') and self.find:
            if not self.data_exists():
                self.logger.info('Data file not available')
                return
            self.record_start('nxfind')
            with Lock(self.data_file):
                peaks = self.find_peaks()
            if self.gui:
                if peaks:
                    self.result.emit(peaks)
                self.stop.emit()
            else:
                with Lock(self.wrapper_file):
                    self.write_peaks(peaks)
        elif self.find:
            self.logger.info('Peaks already found')

    def find_peaks(self):
        self.logger.info("Finding peaks")
        if self.threshold is None:
            if self.maximum is None:
                self.nxmax()
            self.threshold = self.maximum / 10

        if self.first == None:
            self.first = 0
        if self.last == None:
            self.last = self.field.shape[0]
        z_min, z_max = self.first, self.last

        tic = self.start_progress(z_min, z_max)

        lio = labelimage(self.field.shape[-2:], flipper=flip1)
        allpeaks = []
        if len(self.field.shape) == 2:
            res = None
        else:
            chunk_size = self.field.chunks[0]
            pixel_tolerance = 50
            frame_tolerance = 10
            nframes = z_max
            data = self.field.nxfile[self.path]
            for i in range(0, nframes, chunk_size):
                if self.stopped:
                    return None
                try:
                    if i + chunk_size > z_min and i < z_max:
                        self.update_progress(i)
                        v = data[i:i+chunk_size,:,:]
                        for j in range(chunk_size):
                            if i+j >= z_min and i+j <= z_max:
                                omega = np.float32(i+j)
                                lio.peaksearch(v[j], self.threshold, omega)
                                if lio.res is not None:
                                    blob_moments(lio.res)
                                    for k in range(lio.res.shape[0]):
                                        res = lio.res[k]
                                        peak = NXpeak(res[0], res[22],
                                            res[23], res[24], omega,
                                            res[27], res[26], res[29],
                                            self.threshold,
                                            pixel_tolerance,
                                            frame_tolerance)
                                        if peak.isvalid(self.mask):
                                            allpeaks.append(peak)
                except IndexError as error:
                    pass

        if not allpeaks:
            toc = self.stop_progress()
            self.logger.info('No peaks found (%g seconds)' % (toc-tic))
            return None

        allpeaks = sorted(allpeaks)

        self.start_progress(z_min, z_max)

        merged_peaks = []
        for z in range(z_min, z_max+1):
            if self.stopped:
                return None
            self.update_progress(z)
            frame = [peak for peak in allpeaks if peak.z == z]
            if not merged_peaks:
                merged_peaks.extend(frame)
            else:
                for peak1 in frame:
                    combined = False
                    for peak2 in last_frame:
                        if peak1 == peak2:
                            for idx in range(len(merged_peaks)):
                                if peak1 == merged_peaks[idx]:
                                    break
                            peak1.combine(merged_peaks[idx])
                            merged_peaks[idx] = peak1
                            combined = True
                            break
                    if not combined:
                        reversed_peaks = [p for p in reversed(merged_peaks)
                                          if p.z >= peak1.z - frame_tolerance]
                        for peak2 in reversed_peaks:
                            if peak1 == peak2:
                                for idx in range(len(merged_peaks)):
                                    if peak1 == merged_peaks[idx]:
                                        break
                                peak1.combine(merged_peaks[idx])
                                merged_peaks[idx] = peak1
                                combined = True
                                break
                        if not combined:
                            merged_peaks.append(peak1)

            if frame:
                last_frame = frame

        merged_peaks = sorted(merged_peaks)
        for peak in merged_peaks:
            peak.merge()

        merged_peaks = sorted(merged_peaks)
        peaks = merged_peaks
        toc = self.stop_progress()
        self.logger.info('%s peaks found (%g seconds)' % (len(peaks), toc-tic))
        return peaks

    def write_peaks(self, peaks):
        group = NXreflections()
        shape = (len(peaks),)
        group['npixels'] = NXfield([peak.np for peak in peaks], dtype=np.float32)
        group['intensity'] = NXfield([peak.intensity for peak in peaks],
                                        dtype=np.float32)
        group['x'] = NXfield([peak.x for peak in peaks], dtype=np.float32)
        group['y'] = NXfield([peak.y for peak in peaks], dtype=np.float32)
        group['z'] = NXfield([peak.z for peak in peaks], dtype=np.float32)
        group['sigx'] = NXfield([peak.sigx for peak in peaks], dtype=np.float32)
        group['sigy'] = NXfield([peak.sigy for peak in peaks], dtype=np.float32)
        group['covxy'] = NXfield([peak.covxy for peak in peaks], dtype=np.float32)
        group.attrs['first'] = self.first
        group.attrs['last'] = self.last
        group.attrs['threshold'] = self.threshold
        if 'peaks' in self.entry:
            del self.entry['peaks']
        self.entry['peaks'] = group
        refine = NXRefine(self.entry)
        polar_angles, azimuthal_angles = refine.calculate_angles(refine.xp,
                                                                 refine.yp)
        refine.write_angles(polar_angles, azimuthal_angles)
        self.record('nxfind', threshold=self.threshold,
                    first_frame=self.first, last_frame=self.last,
                    peak_number=len(peaks))

<<<<<<< HEAD
    def nxmask(self):
        if self.not_complete('nxmask') and self.mask3D:
            with Lock(self.wrapper_file):
                mask = self.calculate_mask()
            if self.gui:
                if mask:
                    self.result.emit(mask)
                self.stop.emit()
            else:
                with Lock(self.mask_file):
                    self.write_mask(mask)
        elif self.mask3D:
            self.logger.info('Mask already produced')

    def calculate_mask(self):
        self.logger.info("Calculating 3D mask")
        data_shape = self.entry['data/data'].shape
        mask = NXfield(shape=data_shape, dtype=np.int8, fillvalue=0)
        x, y = np.arange(data_shape[2]), np.arange(data_shape[1])
        xp, yp, zp = self.entry['peaks/x'], self.entry['peaks/y'], self.entry['peaks/z']
        tic = self.start_progress(0, len(xp))
        for i in range(len(xp)):
            if self.stopped:
                return None
            self.update_progress(int(zp[i]))
            inside = (x[None,:]-int(xp[i]))**2+(y[:,None]-int(yp[i]))**2 < self.radius**2
            frame = int(zp[i])
            if self.width == 3:
                mask[frame-1:frame+2] = mask[frame-1:frame+2] | inside
            else:
                mask[frame] = mask[frame] | inside
        toc = self.stop_progress()
        self.logger.info("3D Mask stored in '%s' (%g seconds)"
                         % (self.mask_file, toc-tic))
        return mask

    def write_mask(self, mask):
        root = nxload(self.mask_file, 'r+')
        root[self._entry] = NXentry(mask=mask)
        self.record('nxmask', radius=self.radius, width=self.width)

=======
>>>>>>> 46ee15da
    def nxcopy(self):
        if self.not_complete('nxcopy') and self.copy:
            if self.parent:
                self.record_start('nxcopy')
                self.copy_parameters()
                self.record('nxcopy', parent=self.parent)
            else:
                self.logger.info('No parent defined')
        elif self.copy:
            self.logger.info('Data already copied')

    def copy_parameters(self):
        with Lock(self.parent):
            input = nxload(self.parent)
            input_ref = NXRefine(input[self.entry_name])
        with Lock(self.wrapper_file):
            output_ref = NXRefine(self.entry)
            input_ref.copy_parameters(output_ref, sample=True, instrument=True)
        self.logger.info("Parameters copied from '%s'" %
                         os.path.basename(os.path.realpath(self.parent)))

    def nxrefine(self):
        if self.not_complete('nxrefine') and self.refine:
            if not self.complete('nxfind'):
                self.logger.info('Cannot refine until peak search is completed')
                return
            self.record_start('nxrefine')
            with Lock(self.wrapper_file):
                if self.lattice or self.first_entry:
                    lattice = True
                else:
                    lattice = False
                result = self.refine_parameters(lattice=lattice)
                if not self.gui:
                    self.write_refinement(result)
        elif self.refine:
            self.logger.info('HKL values already refined')

    def refine_parameters(self, lattice=False):
        refine = NXRefine(self.entry)
        refine.refine_hkls(lattice=lattice, chi=True, omega=True)
        fit_report=refine.fit_report
        refine.refine_hkls(chi=True, omega=True, phi=True)
        fit_report = fit_report + '\n' + refine.fit_report
        refine.refine_orientation_matrix()
        fit_report = fit_report + '\n' + refine.fit_report
        if refine.result.success:
            refine.fit_report = fit_report
            self.logger.info('Refined HKL values')
            return refine
        else:
            self.logger.info('HKL refinement not successful')
            return None

    def write_refinement(self, refine):
        refine.write_parameters()
        self.record('nxrefine', fit_report=refine.fit_report)

    def nxtransform(self):
        if self.not_complete('nxtransform') and self.transform:
            if not self.complete('nxrefine'):
<<<<<<< HEAD
                self.logger.info('Cannot transform until the orientation is complete')
=======
                self.logger.info('Transform cannot be performed without nxrefine')
>>>>>>> 46ee15da
                return
            self.record_start('nxtransform')
            with Lock(self.wrapper_file):
                cctw_command = self.prepare_transform()
            if cctw_command:
                self.logger.info('Transform process launched')
                tic = timeit.default_timer()
                with Lock(self.data_file):
                    process = subprocess.run(cctw_command, shell=True,
                                             stdout=subprocess.PIPE,
                                             stderr=subprocess.PIPE)
                toc = timeit.default_timer()
                if process.returncode == 0:
                    self.logger.info('Transform completed (%g seconds)'
                                     % (toc-tic))
                else:
                    self.logger.info(
                        'Transform completed - errors reported (%g seconds)'
                        % (toc-tic))
                self.record('nxtransform', command=cctw_command,
                            output=process.stdout.decode(),
                            errors=process.stderr.decode())
            else:
                self.logger.info('CCTW command invalid')
        elif self.transform:
            self.logger.info('Data already transformed')

    def get_transform_grid(self):
        if self.Qh and self.Qk and self.Ql:
            try:
                self.Qh = [np.float32(v) for v in self.Qh]
                self.Qk = [np.float32(v) for v in self.Qk]
                self.Ql = [np.float32(v) for v in self.Ql]
            except Exception:
                self.Qh = self.Qk = self.Ql = None
        else:
            if 'transform' in self.entry:
                transform = self.entry['transform']
            elif self.parent:
                with Lock(self.parent):
                    root = nxload(self.parent)
                    if 'transform' in root[self.entry_name]:
                        transform = root[self.entry_name]['transform']
            try:
                Qh, Qk, Ql = (transform['Qh'].nxvalue,
                              transform['Qk'].nxvalue,
                              transform['Ql'].nxvalue)
                self.Qh = Qh[0], Qh[1]-Qh[0], Qh[-1]
                self.Qk = Qk[0], Qk[1]-Qk[0], Qk[-1]
                self.Ql = Ql[0], Ql[1]-Ql[0], Ql[-1]
            except Exception:
                self.Qh = self.Qk = self.Ql = None

    def prepare_transform(self, mask=False):
        if mask:
            transform_file = self.masked_transform_file
        else:
            transform_file = self.transform_file
        self.get_transform_grid()
        if self.Qh and self.Qk and self.Ql:
            refine = NXRefine(self.entry)
            refine.read_parameters()
            refine.h_start, refine.h_step, refine.h_stop = self.Qh
            refine.k_start, refine.k_step, refine.k_stop = self.Qk
            refine.l_start, refine.l_step, refine.l_stop = self.Ql
            refine.define_grid()
            refine.prepare_transform(transform_file, mask=mask)
            if not mask:
                refine.write_settings(self.settings_file)
            return refine.cctw_command(mask)
        else:
            self.logger.info('Invalid HKL grid')
            return None

    def nxmask(self):
        if self.not_complete('nxmask') and self.mask3D:
            if not self.complete('nxtransform'):
                self.logger.info('Masked transform not possible without nxtransform')
                return
            with Lock(self.wrapper_file):
                self.calculate_mask()
                refine = NXRefine(self.entry)
                cctw_command = self.prepare_transform(mask=True)
            if cctw_command:
                self.logger.info('Masked transform launched')
                tic = timeit.default_timer()
                with Lock(self.data_file):
                    process = subprocess.run(cctw_command, shell=True,
                                             stdout=subprocess.PIPE,
                                             stderr=subprocess.PIPE)
                toc = timeit.default_timer()
                if process.returncode == 0:
                    self.logger.info('Masked transform completed (%g seconds)' 
                                     % (toc-tic))
                else:
                    self.logger.info(
                        'Masked transform completed - errors reported (%g seconds)' 
                        % (toc-tic))
                self.record('nxmask', mask=self.mask_file, 
                            radius=self.radius, width=self.width,
                            command=cctw_command,
                            output=process.stdout.decode(), 
                            errors=process.stderr.decode())
            else:
                self.logger.info('CCTW command invalid')                
        elif self.transform:
            self.logger.info('Data already transformed')             

    def calculate_mask(self):
        self.logger.info("Calculating 3D mask")
        data_shape = self.entry['data/data'].shape
        root = nxload(self.mask_file, 'w')
        if 'entry' not in root:
            root['entry'] = NXentry()
        entry = root['entry']
        if 'mask' in entry:
            del entry['mask']
        entry['mask'] = NXfield(shape=data_shape, dtype=np.int8, fillvalue=0)
        mask = entry['mask']
        x, y = np.arange(data_shape[2]), np.arange(data_shape[1])
        xp, yp, zp = self.entry['peaks/x'], self.entry['peaks/y'], self.entry['peaks/z']
        tic = self.start_progress(0, len(xp))    
        for i in range(len(xp)):
            if self.stopped:
                return None
            self.update_progress(int(zp[i]))
            inside = (x[None,:]-int(xp[i]))**2+(y[:,None]-int(yp[i]))**2 < self.radius**2
            frame = int(zp[i])
            if self.width == 3:
                mask[frame-1:frame+2] = mask[frame-1:frame+2] | inside
            else:
                mask[frame] = mask[frame] | inside
        mask_file = os.path.relpath(self.mask_file, os.path.dirname(self.wrapper_file))
        if 'data_mask' in self.data:
            del self.data['data_mask']
        self.data['data_mask'] = NXlink('entry/mask', mask_file)
        toc = self.stop_progress()
        self.logger.info("3D Mask stored in '%s' (%g seconds)" 
                         % (self.mask_file, toc-tic))

    def nxreduce(self):
        self.nxlink()
        self.nxmax()
        self.nxfind()
        self.nxcopy()
        self.nxrefine()
        self.nxtransform()
<<<<<<< HEAD

=======
        self.nxmask()
    
>>>>>>> 46ee15da
    def command(self, parent=False):
        switches = ['-d %s' % self.directory, '-e %s' % self.entry_name]
        if parent:
            command = 'nxparent '
            if self.first is not None:
                switches.append('-f %s' % self.first)
            if self.last is not None:
                switches.append('-l %s' % self.last)
            if self.threshold is not None:
                switches.append('-t %s' % self.threshold)
            if self.radius is not None:
                switches.append('-r %s' % self.radius)
            if self.width is not None:
                switches.append('-w %s' % self.width)
            switches.append('-s')
        else:
            command = 'nxreduce '
            if self.link:
                switches.append('-l')
            if self.maxcount:
                switches.append('-m')
            if self.find:
                switches.append('-f')
            if self.copy:
                switches.append('-c')
            if self.refine:
                switches.append('-r')
            if self.transform:
                switches.append('-t')
            if len(switches) == 2:
                return None
        if self.overwrite:
            switches.append('-o')

        return command+' '.join(switches)

    def queue(self, parent=False):
        """ Add tasks to the server's fifo, and log this in the database """
        if self.server is None:
            raise NeXusError("NXServer not running")

        command = self.command(parent)
        if command:
            self.server.add_task(self.command(parent))
            now = datetime.datetime.now()
            # TODO: How should I handle this?
            if command.split()[0] == 'nxparent':
                return
            if self.link:
                nxdb.queue_task(self.wrapper_file, 'nxlink', self._entry)
            if self.maxcount:
                nxdb.queue_task(self.wrapper_file, 'nxmax', self._entry)
            if self.find:
                nxdb.queue_task(self.wrapper_file, 'nxfind', self._entry)
            if self.copy:
                nxdb.queue_task(self.wrapper_file, 'nxcopy', self._entry)
            if self.refine:
                nxdb.queue_task(self.wrapper_file, 'nxrefine', self._entry)
            if self.transform:
                nxdb.queue_task(self.wrapper_file, 'nxtransform', self._entry)



class NXMultiReduce(NXReduce):

    def __init__(self, directory, entries=['f1', 'f2', 'f3'], overwrite=False):
        super(NXMultiReduce, self).__init__(entry='entry', directory=directory,
                                            entries=entries, overwrite=overwrite)
        self.combine = True

    def nxcombine(self):
        if self.not_complete('nxcombine') and self.combine:
            if not self.all_complete('nxtransform'):
                self.logger.info('Cannot combine until transforms complete')
                return
            self.record_start('nxcombine')
            with Lock(self.wrapper_file):
                cctw_command = self.prepare_combine()
            if cctw_command:
                self.logger.info('Combining transforms (%s)'
                                 % ', '.join(self.entries))
                tic = timeit.default_timer()
                process = subprocess.run(cctw_command, shell=True,
                                         stdout=subprocess.PIPE,
                                         stderr=subprocess.PIPE)
                toc = timeit.default_timer()
                if process.returncode == 0:
                    self.logger.info('Combine completed (%g seconds)'
                                     % (toc-tic))
                else:
                    self.logger.info(
                        'Combine completed - errors reported (%g seconds)'
                        % (toc-tic))
                self.record('nxcombine', command=cctw_command,
                            output=process.stdout.decode(),
                            errors=process.stderr.decode())
            else:
                self.logger.info('CCTW command invalid')
        elif self.combine:
            self.logger.info('Data already combined')

    def prepare_combine(self):
        try:
            entry = self.entries[0]
            Qh, Qk, Ql = (self.root[entry]['transform']['Qh'],
                          self.root[entry]['transform']['Qk'],
                          self.root[entry]['transform']['Ql'])
            data = NXlink('/entry/data/v',
                          file=os.path.join(self.scan, 'transform.nxs'), name='data')
            if 'transform' in self.entry:
                del self.entry['transform']
            self.entry['transform'] = NXdata(data, [Ql,Qk,Qh])
        except Exception as error:
            self.logger.info('Unable to initialize transform group')
            return None
        input = ' '.join([os.path.join(self.directory,
                                       '%s_transform.nxs\#/entry/data' % entry)
                          for entry in self.entries])
        output = os.path.join(self.directory, 'transform.nxs\#/entry/data/v')
        return 'cctw merge %s -o %s' % (input, output)

    def command(self):
        command = 'nxcombine '
        switches = ['-d %s' %  self.directory, '-e %s' % ' '.join(self.entries)]
        if self.overwrite:
            switches.append('-o')
        return command+' '.join(switches)

    def queue(self):
        if self.server is None:
            raise NeXusError("NXServer not running")
        self.server.add_task(self.command())
        nxdb.queue_task(self.wrapper_file, 'nxcombine', None)


class NXpeak(object):

    def __init__(self, np, average, x, y, z, sigx, sigy, covxy, threshold,
                 pixel_tolerance, frame_tolerance):
        self.np = np
        self.average = average
        self.intensity = np * average
        self.x = x
        self.y = y
        self.z = z
        self.sigx = sigx
        self.sigy = sigy
        self.covxy = covxy
        self.threshold = threshold
        self.peaks = [self]
        self.pixel_tolerance = pixel_tolerance**2
        self.frame_tolerance = frame_tolerance
        self.combined = False

    def __str__(self):
        return "Peak x=%f y=%f z=%f np=%i avg=%f" % (self.x, self.y, self.z, self.np, self.average)

    def __repr__(self):
        return "Peak x=%f y=%f z=%f np=%i avg=%f" % (self.x, self.y, self.z, self.np, self.average)

    def __lt__(self, other):
        return self.z < other.z

    def __eq__(self, other):
        if abs(self.z - other.z) <= self.frame_tolerance:
            if (self.x - other.x)**2 + (self.y - other.y)**2 <= self.pixel_tolerance:
                return True
            else:
                return False
        else:
            return False

    def __ne__(self, other):
        if abs(self.z - other.z) > self.frame_tolerance:
            if (self.x - other.x)**2 + (self.y - other.y)**2 > self.pixel_tolerance:
                return True
            else:
                return False
        else:
            return False

    def combine(self, other):
        self.peaks.extend(other.peaks)
        self.combined = True
        other.combined = False

    def merge(self):
        np = sum([p.np for p in self.peaks])
        intensity = sum([p.intensity for p in self.peaks])
        self.x = sum([p.x * p.intensity for p in self.peaks]) / intensity
        self.y = sum([p.y * p.intensity for p in self.peaks]) /intensity
        self.z = sum([p.z * p.intensity for p in self.peaks]) / intensity
        self.sigx = sum([p.sigx * p.intensity for p in self.peaks]) / intensity
        self.sigy = sum([p.sigy * p.intensity for p in self.peaks]) / intensity
        self.covxy = sum([p.covxy * p.intensity for p in self.peaks]) / intensity
        self.np = np
        self.intensity = intensity
        self.average = self.intensity / self.np

    def isvalid(self, mask):
        if mask is not None:
            clip = mask[int(self.y),int(self.x)]
            if clip:
                return False
        # TODO: I changes this from 'or self.np < 5'
        if np.isclose(self.average, 0.0) or np.isnan(self.average) or self.np < 4:
            return False
        else:
            return True<|MERGE_RESOLUTION|>--- conflicted
+++ resolved
@@ -4,13 +4,11 @@
 import platform
 import subprocess
 import sys
+import time
 import timeit
 import datetime
 import numpy as np
 from h5py import is_hdf5
-
-### DEBUGGING ####
-import ipdb
 
 from nexusformat.nexus import *
 
@@ -24,10 +22,6 @@
 from . import blobcorrector, __version__
 from .connectedpixels import blob_moments
 from .labelimage import labelimage, flip1
-<<<<<<< HEAD
-from .lock import Lock, LockException
-=======
->>>>>>> 46ee15da
 
 
 class NXReduce(QtCore.QObject):
@@ -36,12 +30,12 @@
                  data='data/data', extension='.h5', path='/entry/data/data',
                  threshold=None, first=None, last=None, radius=200, width=3,
                  Qh=None, Qk=None, Ql=None,
-                 link=False, maxcount=False, find=False, copy=False, mask3D=False,
+                 link=False, maxcount=False, find=False, copy=False, mask3D=False, 
                  refine=False, lattice=False, transform=False, combine=True,
                  overwrite=False, gui=False):
 
         super(NXReduce, self).__init__()
-
+        
         if isinstance(entry, NXentry):
             self.entry_name = entry.nxname
             self.wrapper_file = entry.nxfilename
@@ -70,23 +64,10 @@
                               os.path.dirname(self.directory)))
             self.label = os.path.basename(os.path.dirname(self.directory))
             self.scan = os.path.basename(self.directory)
-            self.wrapper_file = os.path.join(self.root_directory,
-                                             self.sample, self.label,
-                                             '%s_%s.nxs' %
+            self.wrapper_file = os.path.join(self.root_directory, 
+                                             self.sample, self.label, 
+                                             '%s_%s.nxs' % 
                                              (self.sample, self.scan))
-<<<<<<< HEAD
-            self._entry = entry
-
-        self.base_directory = os.path.dirname(self.wrapper_file)
-        self.task_directory = os.path.join(self.root_directory, 'tasks')
-        self.mask_file = os.path.join(self.base_directory,
-                                      self.sample+'_mask.nxs')
-        self.log_file = os.path.join(self.task_directory, 'nxlogger.log')
-        self.transform_file = os.path.join(self.directory,
-                                           self._entry+'_transform.nxs')
-        self.settings_file = os.path.join(self.directory,
-                                           self._entry+'_transform.pars')
-=======
             self.entry_name = entry
         self.base_directory = os.path.dirname(self.wrapper_file)
         self.task_directory = os.path.join(self.root_directory, 'tasks')
@@ -101,17 +82,16 @@
                                         self.entry_name+'_masked_transform.nxs')
         self.settings_file = os.path.join(self.directory, 
                                            self.entry_name+'_transform.pars')
->>>>>>> 46ee15da
         self.combine_file = os.path.join(self.directory, 'transform.nxs')
-
-        self._root = None
+        
+        self._root = None 
         self._data = data
         self._field = None
         self._mask = None
         self._parent = parent
         self._entries = entries
 
-        if extension.startswith('.'):
+        if extension.startswith('.'):        
             self.extension = extension
         else:
             self.extension = '.' + extension
@@ -139,9 +119,9 @@
         self.mask3D = mask3D
         self.overwrite = overwrite
         self.gui = gui
-
+        
         self._stopped = False
-
+        
         self.init_logs()
         db_file = os.path.join(self.root_directory, 'NXdatabase.db')
         nxdb.init('sqlite:///' + db_file)
@@ -153,16 +133,11 @@
     start = QtCore.Signal(object)
     update = QtCore.Signal(object)
     result = QtCore.Signal(object)
-    stop = QtCore.Signal()
+    stop = QtCore.Signal()            
 
     def init_logs(self):
-<<<<<<< HEAD
-        self.logger = logging.getLogger("%s_%s['%s']"
-                                        % (self.sample, self.scan, self._entry))
-=======
         self.logger = logging.getLogger("%s_%s['%s']" 
                                         % (self.sample, self.scan, self.entry_name))
->>>>>>> 46ee15da
         self.logger.setLevel(logging.DEBUG)
         formatter = logging.Formatter(
                         '%(asctime)s %(name)-12s: %(message)s',
@@ -232,19 +207,9 @@
 
     @property
     def parent(self):
-<<<<<<< HEAD
-        if (self._parent is None and
-            os.path.exists(os.path.join(self.base_directory,
-                                        self.sample+'_parent.nxs'))):
-            _parent = os.path.join(self.base_directory,
-                                   self.sample+'_parent.nxs')
-            if os.path.realpath(_parent) != self.wrapper_file:
-                self._parent = _parent
-=======
         if self._parent is None:
             if not self.is_parent() and os.path.exists(self.parent_file):
                 self._parent = os.path.realpath(self.parent_file)
->>>>>>> 46ee15da
         return self._parent
 
     def is_parent(self):
@@ -262,15 +227,9 @@
             if self.overwrite:
                 os.remove(self.parent_file)
             else:
-<<<<<<< HEAD
-                raise NeXusError("'%s' already set as parent"
-                                 % os.path.realpath(_parent))
-        os.symlink(self.wrapper_file, _parent)
-=======
                 raise NeXusError("'%s' already set as parent" 
                                  % os.path.realpath(self.parent_file))
         os.symlink(os.path.basename(self.wrapper_file), self.parent_file)
->>>>>>> 46ee15da
         self._parent = None
         self.logger.info("'%s' set as parent" % os.path.realpath(self.parent_file))
 
@@ -285,24 +244,16 @@
             elif self.parent:
                 with Lock(self.parent):
                     root = nxload(self.parent)
-<<<<<<< HEAD
-                    if ('peaks' in root[self._entry] and
-                        'first' in root[self._entry]['peaks'].attrs):
-                        _first = np.int32(root[self._entry]['peaks'].attrs['first'])
-                    elif 'first' in root[self._entry]['data'].attrs:
-                        _first = np.int32(root[self._entry]['data'].attrs['first'])
-=======
                     if ('peaks' in root[self.entry_name] and 
                         'first' in root[self.entry_name]['peaks'].attrs):
                         _first = np.int32(root[self.entry_name]['peaks'].attrs['first'])
                     elif 'first' in root[self.entry_name]['data'].attrs:
                         _first = np.int32(root[self.entry_name]['data'].attrs['first'])
->>>>>>> 46ee15da
         try:
             self._first = np.int(_first)
         except Exception as error:
             self._first = None
-        return self._first
+        return self._first            
 
     @first.setter
     def first(self, value):
@@ -331,7 +282,7 @@
             self._last = np.int(_last)
         except Exception as error:
             self._last = None
-        return self._last
+        return self._last            
 
     @last.setter
     def last(self, value):
@@ -432,18 +383,18 @@
                                 parameters))
         if program in self.entry:
             del self.entry[program]
-        self.entry[program] = NXprocess(program='%s' % program,
-                                sequence_index=len(self.entry.NXprocess)+1,
-                                version='nxrefine v'+__version__,
+        self.entry[program] = NXprocess(program='%s' % program, 
+                                sequence_index=len(self.entry.NXprocess)+1, 
+                                version='nxrefine v'+__version__, 
                                 note=note)
-        nxdb.end_task(self.wrapper_file, program, self._entry)
+        nxdb.end_task(self.wrapper_file, program, self.entry_name)
         # check if all 3 entries are done - update File
         # if self.all_complete(program):
         #     nxdb.start_task(self.wrapper_file, program, 'done')
 
     def record_start(self, program):
         """ Record that a task has started. Update database """
-        nxdb.start_task(self.wrapper_file, program, self._entry)
+        nxdb.start_task(self.wrapper_file, program, self.entry_name)
 
     def nxlink(self):
         if self.not_complete('nxlink') and self.link:
@@ -464,7 +415,7 @@
                 else:
                     self.record('nxlink')
         elif self.link:
-            self.logger.info('Data already linked')
+            self.logger.info('Data already linked')           
 
     def link_data(self):
         if self.field:
@@ -483,8 +434,8 @@
                     del self.entry['data/frame_number']
                     self.entry['data/frame_number'] = np.arange(shape[0], dtype=np.int32)
                     self.logger.info('Fixed frame number axis')
-            self.entry['data'].nxaxes = [self.entry['data/frame_number'],
-                                         self.entry['data/y_pixel'],
+            self.entry['data'].nxaxes = [self.entry['data/frame_number'], 
+                                         self.entry['data/y_pixel'], 
                                          self.entry['data/x_pixel']]
         else:
             self.logger.info('No raw data loaded')
@@ -522,16 +473,16 @@
                 del self.entry['monitor1']
             data = logs['MCS1'][:frames]
             self.entry['monitor1'] = NXmonitor(NXfield(data, name='MCS1'),
-                                               NXfield(np.arange(frames,
-                                                                 dtype=np.int32),
+                                               NXfield(np.arange(frames, 
+                                                                 dtype=np.int32), 
                                                        name='frame_number'))
         if 'MCS2' in logs:
             if 'monitor2' in self.entry:
                 del self.entry['monitor2']
             data = logs['MCS2'][:frames]
             self.entry['monitor2'] = NXmonitor(NXfield(data, name='MCS2'),
-                                               NXfield(np.arange(frames,
-                                                                 dtype=np.int32),
+                                               NXfield(np.arange(frames, 
+                                                                 dtype=np.int32), 
                                                        name='frame_number'))
         if 'source' not in self.entry['instrument']:
             self.entry['instrument/source'] = NXsource()
@@ -610,11 +561,8 @@
         self.entry['data'].attrs['last'] = self.last
         if 'summed_data' in self.entry:
             del self.entry['summed_data']
-        self.entry['summed_data'] = NXdata(self.summed_data,
+        self.entry['summed_data'] = NXdata(self.summed_data, 
                                            self.entry['data'].nxaxes[-2:])
-<<<<<<< HEAD
-        self.record('nxmax', maximum=maximum,
-=======
         try:
             from pyFAI.azimuthalIntegrator import AzimuthalIntegrator
             parameters = self.entry['instrument/calibration/refinement/parameters']
@@ -640,7 +588,6 @@
         except Exception as error:
             self.logger.info('Unable to create radial sum')
         self.record('nxmax', maximum=maximum, 
->>>>>>> 46ee15da
                     first_frame=self.first, last_frame=self.last)
 
     def nxfind(self):
@@ -659,13 +606,13 @@
                 with Lock(self.wrapper_file):
                     self.write_peaks(peaks)
         elif self.find:
-            self.logger.info('Peaks already found')
+            self.logger.info('Peaks already found')             
 
     def find_peaks(self):
         self.logger.info("Finding peaks")
         if self.threshold is None:
             if self.maximum is None:
-                self.nxmax()
+                self.nxmax()     
             self.threshold = self.maximum / 10
 
         if self.first == None:
@@ -673,7 +620,7 @@
         if self.last == None:
             self.last = self.field.shape[0]
         z_min, z_max = self.first, self.last
-
+        
         tic = self.start_progress(z_min, z_max)
 
         lio = labelimage(self.field.shape[-2:], flipper=flip1)
@@ -768,12 +715,12 @@
         toc = self.stop_progress()
         self.logger.info('%s peaks found (%g seconds)' % (len(peaks), toc-tic))
         return peaks
-
+ 
     def write_peaks(self, peaks):
         group = NXreflections()
         shape = (len(peaks),)
         group['npixels'] = NXfield([peak.np for peak in peaks], dtype=np.float32)
-        group['intensity'] = NXfield([peak.intensity for peak in peaks],
+        group['intensity'] = NXfield([peak.intensity for peak in peaks], 
                                         dtype=np.float32)
         group['x'] = NXfield([peak.x for peak in peaks], dtype=np.float32)
         group['y'] = NXfield([peak.y for peak in peaks], dtype=np.float32)
@@ -788,57 +735,13 @@
             del self.entry['peaks']
         self.entry['peaks'] = group
         refine = NXRefine(self.entry)
-        polar_angles, azimuthal_angles = refine.calculate_angles(refine.xp,
+        polar_angles, azimuthal_angles = refine.calculate_angles(refine.xp, 
                                                                  refine.yp)
         refine.write_angles(polar_angles, azimuthal_angles)
         self.record('nxfind', threshold=self.threshold,
-                    first_frame=self.first, last_frame=self.last,
-                    peak_number=len(peaks))
-
-<<<<<<< HEAD
-    def nxmask(self):
-        if self.not_complete('nxmask') and self.mask3D:
-            with Lock(self.wrapper_file):
-                mask = self.calculate_mask()
-            if self.gui:
-                if mask:
-                    self.result.emit(mask)
-                self.stop.emit()
-            else:
-                with Lock(self.mask_file):
-                    self.write_mask(mask)
-        elif self.mask3D:
-            self.logger.info('Mask already produced')
-
-    def calculate_mask(self):
-        self.logger.info("Calculating 3D mask")
-        data_shape = self.entry['data/data'].shape
-        mask = NXfield(shape=data_shape, dtype=np.int8, fillvalue=0)
-        x, y = np.arange(data_shape[2]), np.arange(data_shape[1])
-        xp, yp, zp = self.entry['peaks/x'], self.entry['peaks/y'], self.entry['peaks/z']
-        tic = self.start_progress(0, len(xp))
-        for i in range(len(xp)):
-            if self.stopped:
-                return None
-            self.update_progress(int(zp[i]))
-            inside = (x[None,:]-int(xp[i]))**2+(y[:,None]-int(yp[i]))**2 < self.radius**2
-            frame = int(zp[i])
-            if self.width == 3:
-                mask[frame-1:frame+2] = mask[frame-1:frame+2] | inside
-            else:
-                mask[frame] = mask[frame] | inside
-        toc = self.stop_progress()
-        self.logger.info("3D Mask stored in '%s' (%g seconds)"
-                         % (self.mask_file, toc-tic))
-        return mask
-
-    def write_mask(self, mask):
-        root = nxload(self.mask_file, 'r+')
-        root[self._entry] = NXentry(mask=mask)
-        self.record('nxmask', radius=self.radius, width=self.width)
-
-=======
->>>>>>> 46ee15da
+                    first_frame=self.first, last_frame=self.last, 
+                    peak_number=len(peaks))                    
+
     def nxcopy(self):
         if self.not_complete('nxcopy') and self.copy:
             if self.parent:
@@ -846,9 +749,9 @@
                 self.copy_parameters()
                 self.record('nxcopy', parent=self.parent)
             else:
-                self.logger.info('No parent defined')
+                self.logger.info('No parent defined')               
         elif self.copy:
-            self.logger.info('Data already copied')
+            self.logger.info('Data already copied')             
 
     def copy_parameters(self):
         with Lock(self.parent):
@@ -875,13 +778,13 @@
                 if not self.gui:
                     self.write_refinement(result)
         elif self.refine:
-            self.logger.info('HKL values already refined')
+            self.logger.info('HKL values already refined')             
 
     def refine_parameters(self, lattice=False):
         refine = NXRefine(self.entry)
         refine.refine_hkls(lattice=lattice, chi=True, omega=True)
         fit_report=refine.fit_report
-        refine.refine_hkls(chi=True, omega=True, phi=True)
+        refine.refine_hkls(chi=True, omega=True, phi=True)                
         fit_report = fit_report + '\n' + refine.fit_report
         refine.refine_orientation_matrix()
         fit_report = fit_report + '\n' + refine.fit_report
@@ -892,7 +795,7 @@
         else:
             self.logger.info('HKL refinement not successful')
             return None
-
+    
     def write_refinement(self, refine):
         refine.write_parameters()
         self.record('nxrefine', fit_report=refine.fit_report)
@@ -900,11 +803,7 @@
     def nxtransform(self):
         if self.not_complete('nxtransform') and self.transform:
             if not self.complete('nxrefine'):
-<<<<<<< HEAD
                 self.logger.info('Cannot transform until the orientation is complete')
-=======
-                self.logger.info('Transform cannot be performed without nxrefine')
->>>>>>> 46ee15da
                 return
             self.record_start('nxtransform')
             with Lock(self.wrapper_file):
@@ -918,19 +817,19 @@
                                              stderr=subprocess.PIPE)
                 toc = timeit.default_timer()
                 if process.returncode == 0:
-                    self.logger.info('Transform completed (%g seconds)'
+                    self.logger.info('Transform completed (%g seconds)' 
                                      % (toc-tic))
                 else:
                     self.logger.info(
-                        'Transform completed - errors reported (%g seconds)'
+                        'Transform completed - errors reported (%g seconds)' 
                         % (toc-tic))
                 self.record('nxtransform', command=cctw_command,
-                            output=process.stdout.decode(),
+                            output=process.stdout.decode(), 
                             errors=process.stderr.decode())
             else:
-                self.logger.info('CCTW command invalid')
+                self.logger.info('CCTW command invalid')                
         elif self.transform:
-            self.logger.info('Data already transformed')
+            self.logger.info('Data already transformed')             
 
     def get_transform_grid(self):
         if self.Qh and self.Qk and self.Ql:
@@ -956,7 +855,7 @@
                 self.Qk = Qk[0], Qk[1]-Qk[0], Qk[-1]
                 self.Ql = Ql[0], Ql[1]-Ql[0], Ql[-1]
             except Exception:
-                self.Qh = self.Qk = self.Ql = None
+                self.Qh = self.Qk = self.Ql = None                
 
     def prepare_transform(self, mask=False):
         if mask:
@@ -1049,15 +948,11 @@
         self.nxlink()
         self.nxmax()
         self.nxfind()
+        self.nxmask()
         self.nxcopy()
         self.nxrefine()
         self.nxtransform()
-<<<<<<< HEAD
-
-=======
-        self.nxmask()
     
->>>>>>> 46ee15da
     def command(self, parent=False):
         switches = ['-d %s' % self.directory, '-e %s' % self.entry_name]
         if parent:
@@ -1107,37 +1002,44 @@
             if command.split()[0] == 'nxparent':
                 return
             if self.link:
-                nxdb.queue_task(self.wrapper_file, 'nxlink', self._entry)
+                nxdb.queue_task(self.wrapper_file, 'nxlink', self.entry_name)
             if self.maxcount:
-                nxdb.queue_task(self.wrapper_file, 'nxmax', self._entry)
+                nxdb.queue_task(self.wrapper_file, 'nxmax', self.entry_name)
             if self.find:
-                nxdb.queue_task(self.wrapper_file, 'nxfind', self._entry)
+                nxdb.queue_task(self.wrapper_file, 'nxfind', self.entry_name)
             if self.copy:
-                nxdb.queue_task(self.wrapper_file, 'nxcopy', self._entry)
+                nxdb.queue_task(self.wrapper_file, 'nxcopy', self.entry_name)
             if self.refine:
-                nxdb.queue_task(self.wrapper_file, 'nxrefine', self._entry)
+                nxdb.queue_task(self.wrapper_file, 'nxrefine', self.entry_name)
             if self.transform:
-                nxdb.queue_task(self.wrapper_file, 'nxtransform', self._entry)
+                nxdb.queue_task(self.wrapper_file, 'nxtransform', self.entry_name)
 
 
 
 class NXMultiReduce(NXReduce):
 
     def __init__(self, directory, entries=['f1', 'f2', 'f3'], overwrite=False):
-        super(NXMultiReduce, self).__init__(entry='entry', directory=directory,
+        super(NXMultiReduce, self).__init__(entry='entry', directory=directory, 
                                             entries=entries, overwrite=overwrite)
         self.combine = True
 
+    def complete(self, program):
+        complete = True
+        for entry in self.entries:
+            if program not in self.root[entry]:
+                complete = False
+        return complete
+
     def nxcombine(self):
         if self.not_complete('nxcombine') and self.combine:
-            if not self.all_complete('nxtransform'):
+            if not self.complete('nxtransform'):
                 self.logger.info('Cannot combine until transforms complete')
                 return
             self.record_start('nxcombine')
             with Lock(self.wrapper_file):
                 cctw_command = self.prepare_combine()
             if cctw_command:
-                self.logger.info('Combining transforms (%s)'
+                self.logger.info('Combining transforms (%s)' 
                                  % ', '.join(self.entries))
                 tic = timeit.default_timer()
                 process = subprocess.run(cctw_command, shell=True,
@@ -1145,19 +1047,19 @@
                                          stderr=subprocess.PIPE)
                 toc = timeit.default_timer()
                 if process.returncode == 0:
-                    self.logger.info('Combine completed (%g seconds)'
+                    self.logger.info('Combine completed (%g seconds)' 
                                      % (toc-tic))
                 else:
                     self.logger.info(
-                        'Combine completed - errors reported (%g seconds)'
+                        'Combine completed - errors reported (%g seconds)' 
                         % (toc-tic))
                 self.record('nxcombine', command=cctw_command,
-                            output=process.stdout.decode(),
+                            output=process.stdout.decode(), 
                             errors=process.stderr.decode())
             else:
-                self.logger.info('CCTW command invalid')
+                self.logger.info('CCTW command invalid')                
         elif self.combine:
-            self.logger.info('Data already combined')
+            self.logger.info('Data already combined')             
 
     def prepare_combine(self):
         try:
@@ -1165,7 +1067,7 @@
             Qh, Qk, Ql = (self.root[entry]['transform']['Qh'],
                           self.root[entry]['transform']['Qk'],
                           self.root[entry]['transform']['Ql'])
-            data = NXlink('/entry/data/v',
+            data = NXlink('/entry/data/v', 
                           file=os.path.join(self.scan, 'transform.nxs'), name='data')
             if 'transform' in self.entry:
                 del self.entry['transform']
@@ -1173,7 +1075,7 @@
         except Exception as error:
             self.logger.info('Unable to initialize transform group')
             return None
-        input = ' '.join([os.path.join(self.directory,
+        input = ' '.join([os.path.join(self.directory, 
                                        '%s_transform.nxs\#/entry/data' % entry)
                           for entry in self.entries])
         output = os.path.join(self.directory, 'transform.nxs\#/entry/data/v')
@@ -1185,10 +1087,10 @@
         if self.overwrite:
             switches.append('-o')
         return command+' '.join(switches)
-
+    
     def queue(self):
         if self.server is None:
-            raise NeXusError("NXServer not running")
+            raise NeXusError("NXServer not running")        
         self.server.add_task(self.command())
         nxdb.queue_task(self.wrapper_file, 'nxcombine', None)
 
@@ -1262,8 +1164,7 @@
             clip = mask[int(self.y),int(self.x)]
             if clip:
                 return False
-        # TODO: I changes this from 'or self.np < 5'
-        if np.isclose(self.average, 0.0) or np.isnan(self.average) or self.np < 4:
+        if np.isclose(self.average, 0.0) or np.isnan(self.average) or self.np < 5:
             return False
         else:
             return True